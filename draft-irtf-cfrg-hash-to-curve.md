--- conflicted
+++ resolved
@@ -6044,9 +6044,7 @@
           36e66699735793e853e26362531fe4adf99c1883e3
     + I * 0dbace5df0a4ac4ac2f45d8fdf8aee45484576fdd6efc4f98ab9b9
           f4112309e628255e183022d98ea5ed6e47ca00306c
-<<<<<<< HEAD
-~~~
-
+~~~
 
 # Expand test vectors {#expand-testvectors}
 
@@ -6861,6 +6859,4 @@
           53c3a6ef5a4227a13f34406241b7d7fd8853a080bad25ec4804cdf
           e4fda500e1c872e71b8c61a8e160691894b96058
 
-=======
->>>>>>> f23930f0
 ~~~