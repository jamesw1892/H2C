--- conflicted
+++ resolved
@@ -466,7 +466,7 @@
   simplicity of the square root function. For others, a suitable constant-time
   Tonelli-Shanks variant should be used as in {{Schoof85}}.
 
-# Deterministic Encodings
+# Deterministic Encodings  {#encodings}
 
 ## Interface
 
@@ -614,17 +614,6 @@
 Operations:
 
 ~~~
-<<<<<<< HEAD
-1. Define g(x) = x^3 + Ax + B
-2.  u = HashToBase(alpha, 0)
-3.  v = HashToBase(alpha, 1)
-4. x1 = v
-5. x2 = (-B / A)(1 + 1 / (u^4 * g(v)^2 + u^2 * g(v)))
-6. x3 = u^2 * g(v)^2  * g(x2)
-7. If g(x1) is square, output (x1, sqrt(g(x1)))
-8. If g(x2) is square, output (x2, sqrt(g(x2)))
-9. Output (x3, sqrt(g(x3)))
-=======
 1.  u = HashToBase(alpha || 0x00)
 2.  v = HashToBase(alpha || 0x01)
 3. x1 = v
@@ -633,7 +622,6 @@
 6. If g(x1) is square, output (x1, sqrt(g(x1)))
 7. If g(x2) is square, output (x2, sqrt(g(x2)))
 8. Output (x3, sqrt(g(x3)))
->>>>>>> ef23acbb
 ~~~
 
 The algorithm relies on the following equality:
@@ -757,14 +745,8 @@
 
 Precomputations:
 
-<<<<<<< HEAD
 1.  c1 = -B / A mod p           // Field arithmetic
 2.  c2 = (p - 1)/2              // Integer arithmetic
-=======
-1.  c0 = A^(-1)              // 1 / A (mod p)
-2.  c1 = -B * c0             // c1 = -B/A (mod p)
-3.  c2 = (p - 1)/2           // Order over 2 as an integer
->>>>>>> ef23acbb
 
 Steps:
 
@@ -796,11 +778,11 @@
 
 ### Fouque-Tibouchi Method {#ftpairing}
 
-[todo] pairing-friendly curves
+todo: pairing-friendly curves
 
 ### Boneh-Franklin Method {#supersingular}
 
-[todo] supersingular curves
+todo: supersingular curves
 
 
 ## Encodings for Montgomery curves
@@ -911,38 +893,32 @@
 
 ((TODO: write this variant))
 
-# Random Oracles
+# Random Oracles {#ffstv}
+
+Some applications require a Random Oracle (RO) of points, which can be constructed
+from deterministic encoding functions. Farashahi et al. {{FFSTV13}} showed a
+generic mapping construction that is indistinguishable from a random oracle.
+In particular, let `f : {0,1}^* -> E(F)` be a deterministic encoding function,
+and let `H0` and `H1` be two hash functions modeled as random oracles that map
+bit strings to elements in the field `F`, i.e., `H0,H1 : {0,1}* -> F`. Then,
+the `hash2curveRO(alpha)` mapping is defined as
+
+~~~
+hash2curveRO(alpha) = f(H0(alpha)) + f(H1(alpha))
+~~~
+
+where alpha is an octet string to be encoded as a point on a curve.
 
 ## Interface
 
-The generic interface for deterministic encoding functions to elliptic curves is as follows:
-
-~~~
-hash2curve(alpha)
-~~~
-
-where alpha is a message to encode on a curve.
-
-## General Construction (FFSTV13) {#ffstv}
-
-When applications need a Random Oracle (RO), they can be constructed from deterministic encoding
-functions. In particular, let F : {0,1}^* -> E be a deterministic encoding function onto
-curve E, and let H0 and H1 be two hash functions modeled as random oracles that map input
-messages to the base field of E, i.e., Z_q. Farashahi et al. {{FFSTV13}} showed that the
-following mapping is indistinguishable from a RO:
-
-~~~
-hash2curve(alpha) = F(H0(alpha)) + F(H1(alpha))
-~~~
-
-This construction works for the Icart, SWU, and Simplfied SWU encodings.
-
-Here, H0 and H1 are constructed as follows:
-
-~~~
-H0(alpha) = HashToBase(alpha || 0x2)
-H1(alpha) = HashToBase(alpha || 0x3)
-~~~
+Using the deterministic encodings from {{encodings}}, the `hash2curveRO(alpha)`
+mapping can be instantiated as
+
+~~~
+hash2curveRO(alpha) = hash2curve(alpha || 0x02) + hash2curve(alpha || 0x03)
+~~~
+
+where the addition operation is performed as a point addition.
 
 # Curve Transformations
 
@@ -968,6 +944,7 @@
 HashToCurve and Transformation (if defined).
 
 This document describes the following set of ciphersuites:
+
 * H2C-P256-SHA256-SSWU-
 * H2C-P384-SHA512-Icart-
 * H2C-Curve25519-SHA512-Elligator2-Clear
