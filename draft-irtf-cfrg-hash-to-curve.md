--- conflicted
+++ resolved
@@ -40,11 +40,8 @@
 normative:
   RFC2119:
   RFC5114:
-<<<<<<< HEAD
-=======
   RFC5869:
   RFC6234:
->>>>>>> 8f9d9a5c
   RFC7748:
   RFC8017:
   RFC8032:
@@ -799,11 +796,7 @@
   curve parameters as specified in {{DSS}} (Section D.1.2.3) and
   {{RFC5114}} (Section 2.6).
 * HashToBase is defined as {#hashtobase} with the hash function defined as
-<<<<<<< HEAD
-  SHA-256 as specified in [RFC6234], and p set to the prime field used in
-=======
   SHA-256 as specified in {{RFC6234}}, and p set to the prime field used in
->>>>>>> 8f9d9a5c
   P-256 (2^256 - 2^224 + 2^192 + 2^96 - 1).
 * HashToCurve is defined to be {#sswu} with A and B taken from the definition of P-256
   (A=-3, B=41058363725152142129326129780047268409114441015993725554835256314039467401291).
@@ -814,11 +807,7 @@
   curve parameters as specified in {{DSS}} (Section D.1.2.4) and
   {{RFC5114}} (Section 2.7).
 * HashToBase is defined as {#hashtobase} with the hash function defined as
-<<<<<<< HEAD
-  SHA-512 as specified in [RFC6234], and p set to the prime field used in
-=======
   SHA-512 as specified in {{RFC6234}}, and p set to the prime field used in
->>>>>>> 8f9d9a5c
   P-384 (2^384 - 2^128 - 2^96 + 2^32 - 1).
 * HashToCurve is defined to be {#icart} with A and B taken from the definition of P-384
   (A=-3, B=27580193559959705877849011840389048093056905856361568521428707301988689241309860865136260764883745107765439761230575).
@@ -828,11 +817,7 @@
 * The destination group is the points on Curve25519, with
   curve parameters as specified in {{RFC7748}} (Section 4.1).
 * HashToBase is defined as {#hashtobase} with the hash function defined as
-<<<<<<< HEAD
-  SHA-512 as specified in [RFC6234], and p set to the prime field used in
-=======
   SHA-512 as specified in {{RFC6234}}, and p set to the prime field used in
->>>>>>> 8f9d9a5c
   Curve25519 (2^255 - 19).
 * HashToCurve is defined to be {#elligator2} with the curve function defined
   to be the Montgomery form of Curve25519 (y^2 = x^3 + 486662x^2 + x).
@@ -843,11 +828,7 @@
 * The destination group is the points on Curve448, with
   curve parameters as specified in {{RFC7748}} (Section 4.1).
 * HashToBase is defined as {#hashtobase} with the hash function defined as
-<<<<<<< HEAD
-  SHA-512 as specified in [RFC6234], and p set to the prime field used in
-=======
   SHA-512 as specified in {{RFC6234}}, and p set to the prime field used in
->>>>>>> 8f9d9a5c
   Curve448 (2^448 - 2^224 - 1).
 * HashToCurve is defined to be {#elligator2} with the curve function defined
   to be the Montgomery form of Curve448 (y^2 = x^3 + 156326x^2 + x).
