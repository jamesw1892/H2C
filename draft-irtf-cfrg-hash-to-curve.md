---
title: Hashing to Elliptic Curves
abbrev: hash-to-curve
docname: draft-irtf-cfrg-hash-to-curve-latest
date:
category: info

ipr: trust200902
keyword: Internet-Draft

stand_alone: yes
pi: [toc, sortrefs, symrefs]

author:
 -
    ins: S. Scott
    name: Sam Scott
    org: Cornell Tech
    street: 2 West Loop Rd
    city: New York, New York 10044
    country: United States of America
    email: sam.scott@cornell.edu
 -
    ins: N. Sullivan
    name: Nick Sullivan
    org: Cloudflare
    street: 101 Townsend St
    city: San Francisco
    country: United States of America
    email: nick@cloudflare.com
 -
    ins: C. A. Wood
    name: Christopher A. Wood
    org: Apple Inc.
    street: One Apple Park Way
    city: Cupertino, California 95014
    country: United States of America
    email: cawood@apple.com

normative:
  RFC2119:
  RFC5114:
  RFC5869:
  RFC6234:
  RFC7748:
  RFC8017:
  RFC8032:
  SECG1:
    title: "SEC 1: Elliptic Curve Cryptography"
    target: http://www.secg.org/sec1-v2.pdf
    author:
      -
        ins: Standards for Efficient Cryptography Group (SECG)
  SEC2:
    title: "SEC 2: Recommended Elliptic Curve Domain Parameters"
    target: http://www.secg.org/sec2-v2.pdf
    author:
      -
        ins: Standards for Efficient Cryptography Group (SECG)
  Icart09:
    title: How to Hash into Elliptic Curves
    target: https://eprint.iacr.org/2009/226.pdf
    author:
      -
        ins: T. Icart
        org: Sagem Securite and Universite du Luxembourg
  FT12:
    title: Indifferentiable Hashing to Barreto-Naehrig Curves
    seriesinfo: LATINCRYPT 2012, pages 1-17.
    DOI: 10.1007/978-3-642-33481-8_1
    target: https://doi.org/10.1007/978-3-642-33481-8_1
    author:
      -
        ins: Pierre-Alain Fouque
        org: Ecole Normale Superieure and INRIA Rennes
      -
        ins: Mehdi Tibouchi
        org: NTT Secure Platform Laboratories
  BN05:
    title: Pairing-Friendly Elliptic Curves of Prime Order
    seriesinfo: Selected Areas in Cryptography 2005, pages 319-331.
    DOI: 10.1007/11693383_22
    target: https://doi.org/10.1007/11693383_22
    author:
      -
        name: Paulo S. L. M. Barreto
        org: Escola Politécnica, Universidade de São Paulo, São Paulo, Brazil
      -
        name: Michael Naehrig
        org: Lehrstuhl für Theoretische Informationstechnik, Rheinisch-Westfälische Technische Hochschule Aachen, Aachen, Germany
  KSS08:
    title: Constructing Brezing-Weng Pairing-Friendly Elliptic Curves Using Elements in the Cyclotomic Field
    seriesinfo: Pairing-Based Cryptography – Pairing 2008, pages 126-135
    DOI: 10.1007/978-3-540-85538-5_9
    target: https://doi.org/10.1007/978-3-540-85538-5_9
    author:
      -
        name: "Ezekiel J. Kachisa"
        org: School of Computing, Dublin City University, Ireland
      -
        name: "Edward F. Schaefer"
        org: Department of Mathematics and Computer Science of Santa Clara University, USA
      -
        name: "Michael Scott"
        org: School of Computing, Dublin City University, Ireland
  BF01:
    title: Identity-based encryption from the Weil pairing
    seriesinfo: Advances in Cryptology — CRYPTO 2001, pages 213-229
    target: https://doi.org/10.1007/3-540-44647-8_13
    author:
      -
        name: Dan Boneh
        org: Stanford University
      -
        name: Matthew Franklin
        org: UC Davis
  BLS01:
    title: Short signatures from the Weil pairing
    seriesinfo: Journal of Cryptology, v17, pages 297-319
    DOI: 10.1007/s00145-004-0314-9
    target: https://doi.org/10.1007/s00145-004-0314-9
    author:
      -
        ins: Dan Boneh
        org: Stanford University
      -
        ins: Ben Lynn
        org: Stanford University
      -
        ins: Hovav Shacham
        org: Stanford University
  BMP00:
    title: Provably secure password-authenticated key exchange using diffie-hellman
    venue: EUROCRYPT, pages 156–171, 2000.
    author:
      -
        ins: Victor Boyko
        org: MIT Laboratory for Computer Science
      -
        ins: Philip D. MacKenzie
        org: Bell Laboratories, Lucent Technologies
      -
        ins: Sarvar Patel
        org: Bell Laboratories, Lucent Technologies
  DSS:
       title: "Digital Signature Standard, version 4"
       date: 2013
       author:
         org: National Institute of Standards and Technology, U.S. Department of Commerce
       seriesinfo:
         NIST: FIPS PUB 186-4
  Jablon96:
    title: Strong password-only authenticated key exchange
    venue: SIGCOMM Comput. Commun. Rev., 26(5), 5–26, 1996.
    authors:
      -
        ins: David P. Jablon
        org: Integrity Sciences, Inc. Westboro, MA.
  hacspec:
    title: hacspec
    target: https://github.com/HACS-workshop/hacspec
  ElligatorAGL:
    title: Implementing Elligator for Curve25519
    target: https://www.imperialviolet.org/2013/12/25/elligator.html
    authors:
      -
        ins: Adam Langley
  ECOPRF:
    title: EC-OPRF - Oblivious Pseudorandom Functions using Elliptic Curves
    authors:
      -
        ins: Jonathan Burns
        org: Ionic Research
      -
        ins: Daniel Moore
        org: Ionic Research
      -
        ins: Katrina Ray
        org: Ionic Research
      -
        ins: Ryan Speers
        org: Ionic Research
      -
        ins: Brian Vohaska
        org: Ionic Research
  Elligator2:
    title: Elligator -- Elliptic-curve points indistinguishable from uniform random strings
    venue: Proceedings of the 2013 ACM SIGSAC conference on Computer & communications security. ACM, 2013.
    target: https://dl.acm.org/ft_gateway.cfm?id=2516734&type=pdf
    authors:
      -
        ins: Daniel J. Bernstein
        org: Department of Computer Science, University of Illinois at Chicago, USA
      -
        ins: Mike Hamburg
        org: Cryptography Research, a division of Rambus, USA
      -
        ins: Anna Krasnova
        org: Privacy & Identity lab, Institute for Computing and Information Sciences, Radboud University Nijmegen, The Netherlands
      -
        ins: Tanja Lange
        org: Department of Mathematics and Computer Science, Technische Universiteit Eindhoven, The Netherlands
  SW06:
    title: Construction of rational points on elliptic curves over finite fields
    venue: ANTS, volume 4076 of Lecture Notes in Computer Science, pages 510–524. Springer, 2006.
    authors:
      -
        ins: Andrew Shallue
      -
        ins: Christiaan van de Woestijne
  SWU07:
    title: Rational points on certain hyperelliptic curves over finite fields
    target: https://arxiv.org/pdf/0706.1448
    authors:
      -
        ins: Maciej Ulas
        org:
  SimpleSWU:
    title: Efficient Indifferentiable Hashing into Ordinary Elliptic Curves
    venue: Annual Cryptology Conference (pp. 237-254). Springer, Berlin, Heidelberg.
    target: https://eprint.iacr.org/2009/340.pdf
    authors:
      -
        ins: Eric Brier
        org: Ingenico
      -
        ins: Jean-Sebastien Coron
        org: Universite du Luxembourg
      -
        ins: Thomas Icart
        org: Universite du Luxembourg
      -
        ins: David Madore
        org: TELECOM-ParisTech
      -
        ins: Hugues Randriam
        org: TELECOM-ParisTech
      -
        ins: Mehdi Tibouchi
        org: Universite du Luxembourg, Ecole normale superieure
  FFSTV13:
    title: Indifferentiable deterministic hashing to elliptic and hyperelliptic curves
    authors:
      -
        ins: Reza R. Farashahi
        org: Macquarie Universit
      -
        ins: Pierre-Alain Fouque
        org: Ecole normale superieure
      -
        ins: gor E. Shparlinski
        org: Macquarie Universit
      -
        ins: Mehdi Tibouch
        org: Ecole normale superieure
      -
        ins:  J. Felipe Voloch
        org: University of Texas
  BL07:
    title: Faster addition and doubling on elliptic curves
    venue: Proceedings of the Advances in Crypotology 13th international conference on Theory and application of cryptology and information security (ASIACRYPT'07), Kaoru Kurosawa (Ed.). Springer-Verlag, Berlin, Heidelberg, 29-50.
    target: https://eprint.iacr.org/2007/286.pdf
    authors:
      -
        ins: Daniel J. Bernstein
        org: Department of Computer Science, University of Illinois at Chicago, USA
      -
        ins: Tanja Lange
        org: Department of Mathematics and Computer Science, Technische Universiteit Eindhoven, The Netherlands

  BL17:
    title: Montgomery curves and the Montgomery ladder
    target: https://eprint.iacr.org/2017/293.pdf
    authors:
      -
        ins: Daniel J. Bernstein
        org: Department of Computer Science, University of Illinois at Chicago, USA
      -
        ins: Tanja Lange
        org: Department of Mathematics and Computer Science, Technische Universiteit Eindhoven, The Netherlands
  FIPS-186-4:
    title: Digital Signature Standard (DSS), FIPS PUB 186-4, July 2013
    target: https://csrc.nist.gov/publications/detail/fips/186/4/final
    authors:
      -
        ins: National Institute for Standards and Technology
        org:

  github-repo:
    title: draft-irtf-cfrg-hash-to-curve | github.com
    target: https://github.com/chris-wood/draft-irtf-cfrg-hash-to-curve/

  SAGE:
    title: SageMath, the Sage Mathematics Software System
    authors: The Sage Developers
    target: https://www.sagemath.org

  Schoof85:
    title: Elliptic Curves Over Finite Fields and the Computation of Square Roots mod p
    authors: René Schoof
    target: https://www.ams.org/journals/mcom/1985-44-170/S0025-5718-1985-0777280-6/S0025-5718-1985-0777280-6.pdf

--- abstract

This document specifies a number of algorithms that may be used to encode or hash an
arbitrary string to a point on an Elliptic Curve.

--- middle

# Introduction {#introduction}

Many cryptographic protocols require a procedure which maps arbitrary input, e.g.,
passwords, to points on an elliptic curve (EC). Prominent examples include
Simple Password Exponential Key Exchange {{Jablon96}}, Password Authenticated
Key Exchange {{BMP00}}, Identity-Based Encryption {{BF01}} and
Boneh-Lynn-Shacham signatures {{BLS01}}.

Unfortunately for implementors, the precise mapping which is suitable for a
given scheme is not necessarily included in the description of the protocol.
Compounding this problem is the need to pick a suitable curve for the specific
protocol.

This document aims to address this lapse by providing a thorough set of
recommendations across a range of implementations, and curve types. We provide
implementation and performance details for each mechanism, along with references
to the security rationale behind each recommendation and guidance for
applications not yet covered.

Each algorithm conforms to a common interface, i.e., it maps a bitstring
{0, 1}^\* to a point on an elliptic curve E. For each variant, we describe the requirements for
E to make it work. Sample code for each variant is presented in the
appendix.  Unless otherwise stated, all elliptic curve points are assumed to be
represented as affine coordinates, i.e., (x, y) points on a curve.

## Requirements

The key words "MUST", "MUST NOT", "REQUIRED", "SHALL", "SHALL NOT",
"SHOULD", "SHOULD NOT", "RECOMMENDED", "MAY", and "OPTIONAL" in this
document are to be interpreted as described in {{RFC2119}}.


# Background {#background}

Here we give a brief definition of elliptic curves, with an emphasis
on defining important parameters and their relation to encoding.

Let F be the finite field GF(p^k). We say that F is a field of characteristic
p. For most applications, F is a prime field, in which case k=1 and we will
simply write GF(p).

Elliptic curves can be represented by equations of different standard forms,
including, but not limited to: Weierstrass, Montgomery, and Edwards. Each
of these variants correspond to a different category of curve equation.
For example, the short Weierstrass equation is
`y^2 = x^3 + Ax + B`. Certain encoding functions may have requirements
on the curve form, the characteristic of the field, and the parameters, such as A and B in the previous example.

An elliptic curve E is specified by its equation, and a finite field F.
The curve E forms a group, whose elements correspond to those who satisfy the
curve equation, with values taken from the field F. As a group, E has order
n, which is the number of points on the curve. For security reasons, it is a
strong requirement that all cryptographic operations take place in a prime
order group. However, not all elliptic curves generate groups of prime order.
In those cases, it is allowed to work with elliptic curves of order n = qh,
where q is a large prime, and h is a short number known as the cofactor.
Thus, we may wish an encoding that returns points on the subgroup of order q.
Multiplying a point P on E by the cofactor h guarantees that hP is a point in
the subgroup of order q.

Summary of quantities:

| Symbol | Meaning | Relevance
|:------:|---------|----------
| p | Order of finite field, F = GF(p) | Curve points need to be represented in terms of p. For prime power extension fields, we write F = GF(p^k).
| n | Number of curve points, #E(F) = n |  For map to E, needs to produce n elements.
| q | Order of the largest prime subgroup of E, n = qh | If n is not prime, may need mapping to q.
| h | Cofactor | For mapping to subgroup, need to multiply by cofactor.

## Terminology {#terminology}

In the following, we categorize the terminology for mapping bitstrings to
points on elliptic curves.

### Encoding {#term-encoding}

In practice, the input of a given cryptographic algorithm will be a bitstring of
arbitrary length, denoted {0, 1}^\*. Hence, a concern for virtually all protocols
involving elliptic curves is how to convert this input into a curve point.
The general term "encoding" refers to the process of producing an
elliptic curve point given as input a bitstring. In some protocols, the original
message may also be recovered through a decoding procedure. An encoding may be deterministic
or probabilistic, although the latter is problematic in potentially leaking
plaintext information as a side-channel.

Suppose as the input to the encoding function we wish to use a fixed-length
bitstring of length L. Comparing sizes of the sets, 2^L and n,
an encoding function cannot be both deterministic and bijective.
We can instead use an injective encoding from {0, 1}^L to E, with
`L < log2(n)- 1`,  which is a bijection over a subset of points in E.
This ensures that encoded plaintext messages can be recovered.

In practice, encodings are commonly injective and invertible. Injective encodings map
inputs to a subset of points on the curve. Invertible encodings allow computation of
input bitstrings given a point on the curve.

### Serialization {#term-serialization}

A related issue is the conversion of an elliptic curve point to a bitstring. We
refer to this process as "serialization", since it is typically used for
compactly storing and transporting points, or for producing canonicalized
outputs. Since a deserialization algorithm can often be used as a type of
encoding algorithm, we also briefly document properties of these functions.

A straightforward serialization algorithm maps a point (x, y) on E to a bitstring of length
2\*log(p), given that x, y are both elements in GF(p). However, since
there are only n points in E (with n approximately equal to p), it is possible
to serialize to a bitstring of length log(n). For example, one common method
is to store the x-coordinate and a single bit to determine whether the point
is (x, y) or (x, -y), thus requiring log(p)+1 bits. This method reduces storage,
but adds computation, since the deserialization process must recover the y
coordinate.

### Random Oracle {#term-rom}

It is often the case that the output of the encoding function {{term-encoding}}
should be (a) distributed uniformly at random on the elliptic curve and (b) non-invertible.
That is, there is no discernible relation existing between outputs that can be computed
based on the inputs. Moreover, given such an encoding function F from bitstrings to
points on the curve, as well as a single point y, it is computationally intractable to
produce an input x that maps to a y via F. In practice, these requirement stem from needing
a random oracle which outputs elliptic curve points:  one way to construct this is by first
taking a regular random oracle, operating entirely on bitstrings, and applying a
suitable encoding function to the output.

This motivates the term "hashing to the curve", since cryptographic hash
functions are typically modeled as random oracles. However, this still leaves open
the question of what constitutes a suitable encoding method, which is a primary
concern of this document.

A random oracle onto an elliptic curve can also be instantiated using
direct constructions, however these tend to rely on many group operations
and are less efficient than hash and encode methods.


# Algorithm Recommendations {#recommendations}

In practice, two types of mappings are common: (1) Injective encodings, as can be used to
construct a PRF as F(k, m) = k\*H(m), and (2) Random Oracles, as required by PAKEs {{BMP00}},
BLS {{BLS01}}, and IBE {{BF01}}. (Some applications, such as IBE, have additional requirements,
such as a Supersingular, pairing-friendly curve.)

The following table lists recommended algorithms for different curves and mappings. To select
a suitable algorithm, choose the mapping associated with the target curve. For example,
Elligator2 is the recommended injective encoding function for Curve25519, whereas Simple SWU
is the recommended injective encoding for P-256. Similarly, the FFSTV Random Oracle construction
described in {{ffstv}} composed with Elligator2 should be used for Random Oracle mappings
to Curve25519. When the required mapping is not clear, applications SHOULD use a Random Oracle.

| Curve  | Inj. Encoding | Random Oracle |
|--------|---------------|------|
| P-256 | Simple SWU {{simple-swu}} | FFSTV(SWU) {{ffstv}}
| P-384 | Icart {{icart}} | FFSTV(Icart) {{ffstv}}
| Curve25519 | Elligator2 {{elligator2}} | FFSTV(Elligator2) {{ffstv}}
| Curve448 | Elligator2 {{elligator2}} | FFSTV(Elligator2) {{ffstv}}

# Utility Functions {#utility}

Algorithms in this document make use of utility functions described below.

- HashToBase(x).
  This method is parametrized by p and H, where p is the prime order of
  the base field Fp, and H is a cryptographic hash function which
  outputs at least floor(log2(p)) + 2 bits.
  The function first hashes x, converts the result to an integer,
  and reduces modulo p to give an element of Fp.
  We provide a more detailed algorithm in {{hashtobase}}.

- CMOV(a, b, c): If c = 1, return a, else return b.

  Common software implementations of constant-time selects assume c = 1 or c = 0. CMOV
  may be implemented by computing the desired selector (0 or 1) by ORing all bits of c
  together. The end result will be either 0 if all bits of c are zero, or 1 if at least
  one bit of c is 1.

- CTEQ(a, b): Returns a == b.
  Inputs a and b must be the same length (as bytestrings) and the comparison
  must be implemented in constant time.

- Legendre(x, p): x^((p-1)/2).
  The Legendre symbol computes whether the value x is a "quadratic
  residue" modulo p, and takes values 1, -1, 0, for when x is a residue,
  non-residue, or zero, respectively. Due to Euler's criterion, this can be
  computed in constant time, with respect to a fixed p, using
  the equation x^((p-1)/2). For clarity, we will generally prefer using the
  formula directly, and annotate the usage with this definition.

- sqrt(x, p):
  Computing square roots should be done in constant time where possible.

  When p = 3 (mod 4), the square root can be computed as `sqrt(x, p) := x^(p+1)/4`.
  This applies to P256, P384, and Curve448.

  When p = 5 (mod 8), the square root can be computed by the following
  algorithm, in which `sqrt(-1)` is a field element and can be precomputed.
  This applies to Curve25519.

~~~
  sqrt(x, p) :=
                 x^(p+3)/8     if x^(p+3)/4 == x
      sqrt(-1) * x^(p+3)/8     otherwise
~~~

  The above two conditions hold for most practically used curves, due to the
  simplicity of the square root function. For others, a suitable constant-time
  Tonelli-Shanks variant should be used as in {{Schoof85}}.

# Deterministic Encodings  {#encodings}

## Interface

The generic interface for deterministic encoding functions to elliptic curves is as follows:

~~~
map2curve(alpha)
~~~

where alpha is a message to encode on a curve.

## Notation

As a rough style guide for the following, we use (x, y) to be the output
coordinates of the encoding method. Indexed values are used when the algorithm
will choose between candidate values. For example, the SWU algorithm computes
three candidates (x1, y1), (x2, y2), (x3, y3), from which the final (x, y)
output is chosen via constant time comparison operations.

We use u, v to denote the values in Fp output from HashToBase, and use as
initial values in the encoding.

We use t1, t2, ..., as reusable temporary variables. For notable variables, we
will use a distinct name, for ease of debugging purposes when correlating with
test vectors.

The code presented here corresponds to the example Sage {{SAGE}} code found at
{{github-repo}}. Which is additionally used to generate intermediate test
vectors. The Sage code is also checked against the hacspec implementation.

Note that each encoding requires that certain preconditions must hold in
order to be applied.

## Encodings for Weierstrass curves

The following encodings apply to elliptic curves defined as E: y^2 = x^3+Ax+B,
where 4A^3+27B^2 ≠ 0.


### Icart Method {#icart}

The map2curve_icart(alpha) implements the Icart encoding method from {{Icart09}}.

**Preconditions**

A Weierstrass curve over F_{p^n}, where p>3 and p^n = 2 mod 3
(or p = 2 mod 3 and for odd n).

**Examples**

- P-384

**Algorithm**: map2curve_icart

Input:

 - alpha: an octet string to be hashed.
 - A, B : the constants from the Weierstrass curve.

Output:

 - (x,y), a point in E.

Operations:

~~~
u = HashToBase(alpha)
v = ((3A - u^4) / 6u)
x = (v^2 - B - (u^6 / 27))^(1/3) + (u^2 / 3)
y = ux + v
Output (x, y)
~~~

**Implementation**

The following procedure implements Icart's algorithm in a straight-line fashion.

~~~
map2curve_icart(alpha)

Input:

  alpha - value to be hashed, an octet string

Output:

  (x, y) - a point in E

Precomputations:

1. c1 = (2 * p) - 1
2. c1 = c1 / 3               // c1 = (2p-1)/3 as integer
3  c2 = 3^(-1)               // c2 = 1/3 (mod p)
4. c3 = c2^3                 // c3 = 1/27 (mod p)

Steps:

1.   u = HashToBase(alpha)   // {0,1}^* -> Fp
2.  u2 = u^2                 // u^2
3.  u4 = u2^2                // u^4
4.   v = 3 * A               // 3A in Fp
5.   v = v - u4              // 3A - u^4
6.  t1 = 6 * u               // 6u
7.  t1 = t1^(-1)             // modular inverse
8.   v = v * t1              // (3A - u^4)/(6u)
9.  x1 = v^2                 // v^2
10. x1 = x - B               // v^2 - B
11. u6 = u4 * c3             // u^4 / 27
12. u6 = u6 * u2             // u^6 / 27
13. x1 = x1 - u6             // v^2 - B - u^6/27
14. x1 = x^c1                // (v^2 - B - u^6/27) ^ (1/3)
15. t1 = u2 * c2             // u^2 / 3
16.  x = x + t1              // (v^2 - B - u^6/27) ^ (1/3) + (u^2 / 3)
17.  y = u * x               // ux
18.  y = y + v               // ux + v
19. Output (x, y)
~~~

### Shallue-Woestijne-Ulas Method {#swu}

The map2curve_swu(alpha) implements the Shallue-Woestijne-Ulas (SWU) method by
Ulas {{SWU07}}, which is based on Shallue and Woestijne {{SW06}} method.

**Preconditions**

This algorithm works for any Weierstrass curve over F_{p^n} such that A≠0 and B≠0.

**Examples**

- P-256
- P-384
- P-521

**Algorithm**: map2curve_swu

Input:

 - alpha: an octet string to be hashed.
 - A, B : the constants from the Weierstrass curve.

Output:

 - (x,y), a point in E.

Operations:

~~~
1.  u = HashToBase(alpha || 0x00)
2.  v = HashToBase(alpha || 0x01)
3. x1 = v
4. x2 = (-B / A)(1 + 1 / (u^4 * g(v)^2 + u^2 * g(v)))
5. x3 = u^2 * g(v)^2  * g(x2)
6. If g(x1) is square, output (x1, sqrt(g(x1)))
7. If g(x2) is square, output (x2, sqrt(g(x2)))
8. Output (x3, sqrt(g(x3)))
~~~

The algorithm relies on the following equality:

~~~
u^3 * g(v)^2  * g(x2) = g(x1) * g(x2) * g(x3)
~~~

The algorithm computes three candidate points, constructed such that at least one of
them lies on the curve.

**Implementation**

The following procedure implements SWU's algorithm in a straight-line fashion.

~~~
map2curve_swu(alpha)

Input:

  alpha - value to be hashed, an octet string

Output:

  (x, y) - a point in E

Precomputations:

1.  c1 = -B / A mod p           // Field arithmetic
2.  c2 = (p - 1)/2              // Integer arithmetic

Steps:

1.    u = HashToBase(alpha || 0x00)  // {0,1}^* -> Fp
2.    v = HashToBase(alpha || 0x01)  // {0,1}^* -> Fp
3.   x1 = v                     // x1 = v
4.   gv = v^3
5.   gv = gv + (A * v)
6.   gv = gv + B                // gv = g(v)
7.  gx1 = gv                    // gx1 = g(x1)
8.   u2 = u^2
9.   t1 = u2 * gv               // t1 = u^2 * g(v)
10.  t2 = t1^2
11.  t2 = t2 + t1
12.  t2 = t2^(-1)               // t2 = 1/(u^4*g(v)^2 + u^2*g(v))
13.  n1 = 1 + t2
14.  x2 = c1 * n1               // x2 = -B/A * (1 + 1/(t1^2 + t1))
15. gx2 = x2^3
16.  t2 = A * x2
17. gx2 = gx2 + t2
18. gx2 = gx2 + B               // gx2 = g(x2)
19.  x3 = x2 * t1               // x3 = x2 * u^2 * g(v)
20. gx3 = x3^3
21. gx3 = gx3 + (A * x3)
22. gx3 = gx3 + B               // gx3 = g(X3(t, u))
23.  l1 = gx1^c2                // Legendre(gx1)
24.  l2 = gx2^c2                // Legendre(gx2)
25.   x = CMOV(x2, x3, l2)      // If l2 = 1, choose x2, else choose x3
26.   x = CMOV(x1, x, l1)       // If l1 = 1, choose x1, else choose x
27.  gx = CMOV(gx2, gx3, l2)    // If l2 = 1, choose gx2, else choose gx3
28.  gx = CMOV(gx1, gx, l1)     // If l1 = 1, choose gx1, else choose gx
29.   y = sqrt(gx)
30. Output (x, y)
~~~

### Simplified SWU Method {#simple-swu}

The map2curve_simple_swu(alpha) implements a simplified version of
Shallue-Woestijne-Ulas algorithm given by Brier et al. {{SimpleSWU}}.

**Preconditions**

This algorithm works for any Weierstrass curve over F_{p^n} such that A≠0,
B≠0, and p=3 mod 4.

**Examples**

- P-256
- P-384
- P-521

**Algorithm**: map2curve_simple_swu

Input:

 - alpha: an octet string to be hashed.
 - A, B : the constants from the Weierstrass curve.

Output:

 - (x,y), a point in E.

Operations:

~~~
1. Define g(x) = x^3 + Ax + B
2. u = HashToBase(alpha)
3. x1 = -B/A * (1 + (1 / (u^4 - u^2)))
4. x2 = −u^2 * x1
5. If g(x1) is square, output (x1, sqrt(g(x1)))
6. Output (x2, sqrt(g(x2)))
~~~

**Implementation**

The following procedure implements the Simple SWU's algorithm in a straight-line
fashion.

~~~
map2curve_simple_swu(alpha)

Input:

  alpha - value to be encoded, an octet string

Output:

  (x, y) - a point in E

Precomputations:

1.  c1 = -B / A mod p           // Field arithmetic
2.  c2 = (p - 1)/2              // Integer arithmetic

Steps:

1.    u = HashToBase(alpha)  // {0,1}^* -> Fp
2.   u2 = u^2
3.   u2 = -u2                // u2 = -u^2
4.   u4 = u2^2
5.   t1 = u4 + u2
6.   t1 = t1^(-1)
7.   n1 = 1 + t2             // n1 = 1 + (1 / (u^4 - u^2))
8.   x1 = c1 * n1            // x1 = -B/A * (1 + (1 / (u^4 - u^2)))
9.  gx1 = x1 ^ 3
10.  t1 = A * x1
11. gx1 = gx1 + t1
12. gx1 = gx1 + B            // gx1 = x1^3 + Ax1 + B = g(x1)
13.   x2 = u2 * x1           // x2 = -u^2 * x1
14.  gx2 = x2^3
15.   t1 = A * x2
16.  gx2 = gx2 + 12
17.  gx2 = gx2 + B           // gx2 = x2^3 + Ax2 + B = g(x2)
18.   e = gx1^c2
<<<<<<< HEAD
19.   x = CMOV(x1, x2, l1)      // If l1 = 1, choose x1, else choose x2
20.  gx = CMOV(gx1, gx2, l1)    // If l1 = 1, choose gx1, else choose gx2
21.   y = sqrt(gx)
22. Output (x, y)
=======
19   y1 = sqrt(gx1)          // TODO: Specify square root properly
20   y2 = sqrt(gx2)          // TODO: Specify square root properly
21.  x  = CMOV(x1, x2, l1)   // If l1 = 1, choose x1, else choose x2
22.  y  = CMOV(y1, y2, l1)   // If l1 = 1, choose y1, else choose y2
23. Output (x, y)
>>>>>>> d96d735d
~~~

### Boneh-Franklin Method {#supersingular}

The map2curve_bf(alpha) implements the Boneh-Franklin method {{BF01}} which
covers the case of supersingular curves `E: y^2=x^3+B`. This method does not
guarantee that the resulting a point be in a specific subgroup of the curve.
To do that, a scalar multiplication by a cofactor is required.

**Preconditions**

This algorithm works for any Weierstrass curve over `F_q` such that `A=0` and
`q=2 mod 3`.

**Examples**

- `y^2 = x^3 + 1`

**Algorithm**: map2curve_bf

Input:

 - `alpha`: an octet string to be hashed.
 - `B`: the constant from the Weierstrass curve.

Output:

 - `(x, y)`: a point in E.

Operations:

~~~
1. u = HashToBase(alpha)
2. x = (u^2 - B)^((2 * q - 1) / 3)
3. Output (x, u)
~~~

**Implementation**

The following procedure implements the Boneh-Franklin's algorithm in a
straight-line fashion.

~~~
map2curve_bf(alpha)

Input:

 alpha: an octet string to be hashed.
 B    : the constant from the Weierstrass curve.

Output:

 (x, y): a point in E

Precomputations:

1.  c = (2 * q - 1) / 3    // Integer arithmetic

Steps:

1.  u = HashToBase(alpha)  // {0,1}^* -> F_q
2. t0 = u^2                // t0 = u^2
3. t1 = t0 - B             // t1 = u^2 - B
4.  x = t1^c               // x  = (u^2 - B)^((2 * q - 1) / 3)
5. Output (x, u)
~~~


### Fouque-Tibouchi Method {#ftpairing}

The map2curve_ft(alpha) implements the Fouque-Tibouchi's method {{FT12}}
(Sec. 3, Def. 2) which covers the case of pairing-friendly curves
`E : y^2 = x^3 + B`.
Note that for pairing curves the destination group is usually a subgroup of the
curve, hence, a scalar multiplication by the cofactor will be required to send
the point to the desired subgroup.

**Preconditions**

This algorithm works for any Weierstrass curve over `F_q` such that `q=7 mod 12`,
`A=0`, and `1+B` is a non-zero square in the field. This covers the case
`q=1 mod 3` not handled by Boneh-Franklin's method.

**Examples**

- SECP256K1 curve {{SEC2}}
- BN curves {{BN05}}
- KSS curves {{KSS08}}
- BLS curves {{BLS01}}

**Algorithm**: map2curve_ft

Input:

 - `alpha`: an octet string to be hashed.
 - `B`: the constant from the Weierstrass curve.
 - `s`: a constant equal to sqrt(-3) in the field.

Output:

 - (x, y): a point in E.

Operations:

~~~
1. t = HashToBase(alpha)
2. w = (s * t)/(1 + B + t^2)
3. x1 = ((-1 + s) / 2) - t * w
4. x2 = -1 - x1
5. x3 = 1 + (1 / w^2)
6. e = Legendre(t)
7. If x1^3 + B is square, output (x1, e * sqrt(x1^3 + B) )
8. If x2^3 + B is square, output (x2, e * sqrt(x2^3 + B) )
9. Output (x3, e * sqrt(x3^3 + B))
~~~

**Implementation**

The following procedure implements the Fouque-Tibouchi's algorithm in a
straight-line fashion.

~~~
map2curve_ft(alpha)

Input:

  alpha: an octet string to be encoded
  B    : the constant of the curve

Output:

  (x, y): - a point in E

Precomputations:

1.  c1 = sqrt(-3)          // Field arithmetic
2.  c2 = (-1 + c1) / 2     // Field arithmetic

Steps:

1.  t = HashToBase(alpha)  // {0,1}^* -> Fp
2.  k = t^2                // t^2
3.  k = k + B + 1          // t^2 + B + 1
4.  k = 1 / k              // 1 / (t^2 + B + 1)
5.  k = k * t              // t / (t^2 + B + 1)
6.  k = k * c1             // sqrt(-3) * t / (t^2 + B + 1)
7.  x1 = c2 - t * k        // (-1 + sqrt(-3)) / 2 - sqrt(-3) * t^2 / (t^2 + B + 1)
8.  x2 = -1 - x1
9.  r = k^2
10. r = 1 / r
11. x3 = 1 + r
12. fx1 = x1^3 + B
12. fx2 = x2^3 + B
12. s1 = Legendre(fx1)
13. s2 = Legendre(fx2)
14.  x = x3
15.  x = CMOV(x2 ,x, s2 > 0)  // if s2=1, then x is set to x2
16.  x = CMOV(x1, x, s1 > 0)  // if s1=1, then x is set to x1
17.  y = x^3 + B
18. t2 = Legendre(t)
19.  y = t2 * sqrt(y)         // TODO: determine which root to choose
20. Output (x, y)
~~~

Additionally, `map2curve_ft(alpha)` can return the point `(c2, sqrt(1 + B))` when `u=0`.

## Encodings for Montgomery curves

A Montgomery curve is given by the following equation E: By^2=x^3+Ax^2+x, where
B(A^2 − 4) ≠ 0. Note that any curve with a point of order 2 is isomorphic to
this representation. Also notice that E cannot have a prime order group, hence,
a scalar multiplication by the cofactor is required to obtain a point
in the main subgroup.

### Elligator2 Method {#elligator2}

The map2curve_elligator2(alpha) implements the Elligator2 method from
{{Elligator2}}.

**Preconditions**

Any curve of the form y^2=x^3+Ax^2+Bx, which covers all Montgomery curves such
that A ≠ 0 and B=1 (i.e. j-invariant != 1728).

**Examples**

- Curve25519
- Curve448

**Algorithm**: map2curve_elligator2

Input:

 - alpha: an octet string to be hashed.
 - A,B=1: the constants of the Montgomery curve.
 - N    : a constant non-square in the field.

Output:

 - (x,y), a point in E.

Operations:

~~~
1. Define g(x) = x(x^2 + Ax + B)
2. u = HashToBase(alpha)
3. v = -A/(1 + N*u^2)
4. e = Legendre(g(v))
5.1. If u != 0, then
5.2.    x = ev - (1 - e)A/2
5.3.    y = -e*sqrt(g(x))
5.4. Else, x=0 and y=0
6. Output (x,y)
~~~

Here, e is the Legendre symbol defined as in {{utility}}.

**Implementation**

The following procedure implements elligator2 algorithm in a straight-line
fashion.

~~~
map2curve_elligator2(alpha)

Input:

  alpha - value to be encoded, an octet string
  A,B=1 - the constants of the Montgomery curve.
  N - a constant non-square value in Fp.

Output:

  (x, y) - a point in E

Precomputations:

1. c1 = (p - 1)/2     // Integer arithmetic
2. c2 = A / 2 (mod p) // Field arithmetic

Steps:

1.   u = HashToBase(alpha)
2.  t1 = u^2
3.  t1 = N * t1
4.  t1 = 1 + t1
5.  t1 = t1^(-1)
6.   v = A * t1
7.   v = -v               // v = -A / (1 + N * u^2)
8.  gv = v + A
9.  gv = gv * v
0.  gv = gv + B
11. gv = gv * v           // gv = v^3 + Av^2 + Bv
12.  e = gv^c1            // Legendre(gv)
13.  x = e*v
14. ne = -e
15. t1 = 1 + ne
16. t1 = t1 * c2
17.  x = x - t1           // x = ev - (1 - e)*A/2
18.  y = x + A
19.  y = y * x
20.  y = y + B
21.  y = y * x
22.  y = sqrt(y)
23.  y = y * ne            // y = -e * sqrt(x^3 + Ax^2 + Bx)
24.  x = CMOV(0, x, 1-u)
25.  y = CMOV(0, y, 1-u)
26. Output (x, y)
~~~

Elligator2 can be simplified with projective coordinates.

((TODO: write this variant))

# Random Oracles {#ffstv}

Some applications require a Random Oracle (RO) of points, which can be constructed
from deterministic encoding functions. Farashahi et al. {{FFSTV13}} showed a
generic mapping construction that is indistinguishable from a random oracle.
In particular, let `f : {0,1}^* -> E(F)` be a deterministic encoding function,
and let `H0` and `H1` be two hash functions modeled as random oracles that map
bit strings to elements in the field `F`, i.e., `H0,H1 : {0,1}* -> F`. Then,
the `hash2curveRO(alpha)` mapping is defined as

~~~
hash2curveRO(alpha) = f(H0(alpha)) + f(H1(alpha))
~~~

where alpha is an octet string to be encoded as a point on a curve.

## Interface

Using the deterministic encodings from {{encodings}}, the `hash2curveRO(alpha)`
mapping can be instantiated as

~~~
hash2curveRO(alpha) = hash2curve(alpha || 0x02) + hash2curve(alpha || 0x03)
~~~

where the addition operation is performed as a point addition.

# Curve Transformations

Every elliptic curve can be converted to an equivalent curve in short Weierstrass form
({{BL07}} Theorem 2.1), making SWU a generic algorithm that can be used for all curves.
Curves in either Edwards or Twisted Edwards form can be transformed into equivalent
curves in Montgomery form {{BL17}} for use with Elligator2.
{{RFC7748}} describes how to convert between points on Curve25519 and Ed25519,
and between Curve448 and its Edwards equivalent, Goldilocks.

# Ciphersuites

To provide concrete recommendations for algorithms we define a hash-to-curve
"ciphersuite" as a four-tuple containing:

* Destination Group (e.g. P256 or Curve25519)
* HashToBase algorithm
* HashToCurve algorithm (e.g. SSWU, Icart)
* (Optional) Transformation (e.g. FFSTV, cofactor clearing)

A ciphersuite defines an algorithm that takes an arbitrary octet string and
returns an element of the Destination Group defined in the ciphersuite by applying
HashToCurve and Transformation (if defined).

This document describes the following set of ciphersuites:

* H2C-P256-SHA256-SSWU-
* H2C-P384-SHA512-Icart-
* H2C-SECP256K1-SHA512-FT-
* H2C-BN256-SHA512-FT-
* H2C-Curve25519-SHA512-Elligator2-Clear
* H2C-Curve448-SHA512-Elligator2-Clear
* H2C-Curve25519-SHA512-Elligator2-FFSTV
* H2C-Curve448-SHA512-Elligator2-FFSTV

H2C-P256-SHA256-SWU- is defined as follows:

* The destination group is the set of points on the NIST P-256 elliptic curve, with
  curve parameters as specified in {{DSS}} (Section D.1.2.3) and
  {{RFC5114}} (Section 2.6).
* HashToBase is defined as {#hashtobase} with the hash function defined as
  SHA-256 as specified in {{RFC6234}}, and p set to the prime field used in
  P-256 (2^256 - 2^224 + 2^192 + 2^96 - 1).
* HashToCurve is defined to be {#sswu} with A and B taken from the definition of P-256
  (A=-3, B=41058363725152142129326129780047268409114441015993725554835256314039467401291).

H2C-P384-SHA512-Icart- is defined as follows:

* The destination group is the set of points on the NIST P-384 elliptic curve, with
  curve parameters as specified in {{DSS}} (Section D.1.2.4) and
  {{RFC5114}} (Section 2.7).
* HashToBase is defined as {#hashtobase} with the hash function defined as
  SHA-512 as specified in {{RFC6234}}, and p set to the prime field used in
  P-384 (2^384 - 2^128 - 2^96 + 2^32 - 1).
* HashToCurve is defined to be {#icart} with A and B taken from the definition of P-384
  (A=-3, B=27580193559959705877849011840389048093056905856361568521428707301988689241309860865136260764883745107765439761230575).

H2C-Curve25519-SHA512-Elligator2-Clear is defined as follows:

* The destination group is the points on Curve25519, with
  curve parameters as specified in {{RFC7748}} (Section 4.1).
* HashToBase is defined as {#hashtobase} with the hash function defined as
  SHA-512 as specified in {{RFC6234}}, and p set to the prime field used in
  Curve25519 (2^255 - 19).
* HashToCurve is defined to be {#elligator2} with the curve function defined
  to be the Montgomery form of Curve25519 (y^2 = x^3 + 486662x^2 + x) and
  N = 2.
* The final output is multiplied by the cofactor of Curve25519, 8.

H2C-Curve448-SHA512-Elligator2-Clear is defined as follows:

* The destination group is the points on Curve448, with
  curve parameters as specified in {{RFC7748}} (Section 4.1).
* HashToBase is defined as {#hashtobase} with the hash function defined as
  SHA-512 as specified in {{RFC6234}}, and p set to the prime field used in
  Curve448 (2^448 - 2^224 - 1).
* HashToCurve is defined to be {#elligator2} with the curve function defined
  to be the Montgomery form of Curve448 (y^2 = x^3 + 156326x^2 + x) and
  N = -1.
* The final output is multiplied by the cofactor of Curve448, 4.

H2C-Curve25519-SHA512-Elligator2-FFSTV is defined as in H2C-Curve25519-SHA-512-Elligator2-Clear
except HashToCurve is defined to be {#ffstv} where F is {#elligator2}.

H2C-Curve448-SHA512-Elligator2-FFSTV is defined as in H2C-Curve448-SHA-512-Elligator2-Clear
except HashToCurve is defined to be {#ffstv} where F is {#elligator2}.

# IANA Considerations

This document has no IANA actions.

# Security Considerations

Each encoding function variant accepts arbitrary input and maps it to a pseudorandom
point on the curve. Points are close to indistinguishable from randomly chosen
elements on the curve. Not all encoding functions are full-domain hashes. Elligator2,
for example, only maps strings to "about half of all curve points," whereas Icart's
method only covers about 5/8 of the points.

# Acknowledgements

The authors would like to thank Adam Langley for this detailed writeup up Elligator2 with
Curve25519 {{ElligatorAGL}}. We also thank Sean Devlin and Thomas Icart for feedback on
earlier versions of this document.

# Contributors

* Armando Faz \\
  Cloudflare \\
  armfazh@cloudflare.com 
* Sharon Goldberg \\
  Boston University \\
  goldbe@cs.bu.edu
* Ela Lee \\
  Royal Holloway, University of London \\
  Ela.Lee.2010@live.rhul.ac.uk

--- back


# Related Work {#related}

In this chapter, we  give a background to some common methods to encode or
hash to the curve, motivated by the similar exposition in {{Icart09}}.
Understanding of this material is not required in order to choose a
suitable encoding function - we defer this to {{recommendations}}
 - the background covered here can work as a template for analyzing encoding
functions not found in this document, and as a guide for further research
into the topics covered.

## Probabilistic Encoding

As mentioned in {{background}}, as a rule of thumb, for every x in GF(p), there
is approximately a 1/2 chance that there exist a corresponding y value such that
(x, y) is on the curve E.

This motivates the construction of the MapToGroup
method described by Boneh et al. {{BLS01}}. For an input message m, a counter i,
and a standard hash function H : {0, 1}^* -> GF(p) x {0, 1}, one computes (x, b)
= H(i || m), where i || m denotes concatenation of the two values. Next, test to
see whether there exists a corresponding y value such that (x, y) is on the
curve, returning (x, y) if successful, where b determines whether to take +/- y.
If there does not exist such a y, then increment i and repeat. A maximum counter
value is set to I, and since each iteration succeeds with probability
approximately 1/2, this process fails with probability 2^-I. (See {{try}} for a
more detailed description of this algorithm.)

Although MapToGroup describes a method to hash to the curve, it can also be
adapted to a simple encoding mechanism. For a bitstring of length strictly
less than log2(p), one can make use of the spare bits in order to encode
the counter value. Allocating more space for the counter increases the expansion,
but reduces the failure probability.

Since the running time of the MapToGroup algorithm depends on m,
this algorithm is NOT safe for cases sensitive to timing side channel attacks.
Deterministic algorithms are needed in such cases where failures
are undesirable.

## Naive Encoding

A naive solution includes computing H(m)\*G as map2curve(m), where H is a standard hash
function H : {0, 1}^* -> GF(p), and G is a generator of the curve. Although
efficient, this solution is unsuitable for constructing a random oracle onto
E, since the discrete logarithm with respect to G is known. For example,
given y1 = map2curve(m1) and y2 = map2curve(m2) for any m1 and m2, it must
be true that y2 = H(m2) / H(m1) * map2curve(m1). This relationship would not
hold (with overwhelming probability) for truly random values y1 and y2.
This causes catastrophic failure in many cases. However, one exception is found in
SPEKE {{Jablon96}}, which constructs a base for a Diffie-Hellman key exchange by
hashing the password to a curve point. Notably the use of a hash function is
purely for encoding an arbitrary length string to a curve point, and does not
need to be a random oracle.

## Deterministic Encoding

Shallue, Woestijne, and Ulas {{SW06}} first introduced a deterministic
algorithm that maps elements in F_{q} to a curve in time O(log^4 q), where q = p^n for
some prime p, and time O(log^3 q) when q = 3 mod 4. Icart introduced yet another
deterministic algorithm which maps F_{q} to any EC where q = 2 mod 3 in time O(log^3 q) {{Icart09}}.
Elligator (2) {{Elligator2}} is yet another deterministic algorithm for any odd-characteristic
EC that has a point of order 2. Elligator2 can be applied to Curve25519 and Curve448, which
are both CFRG-recommended curves {{RFC7748}}.

However, an important caveat to all of the above deterministic encoding functions,
is that none of them map injectively to the entire curve, but rather
some fraction of the points. This makes them unable to use to directly
construct a random oracle on the curve.

Brier et al. {{SimpleSWU}} proposed a couple of solutions to this problem, The
first applies solely to Icart's method described above, by computing F(H0(m))
+ F(H1(m)) for two distinct hash functions H0, H1. The second uses a generator
G, and computes F(H0(m)) + H1(m)\*G. Later, Farashahi et al. {{FFSTV13}}
showed the generality of the F(H0(m)) + F(H1(m)) method, as well as the
applicability to hyperelliptic curves (not covered here).

## Supersingular Curves

For supersingular curves, for every y in GF(p) (with p>3), there exists a value
x such that (x, y) is on the curve E. Hence we can construct a bijection
F : GF(p) -> E (ignoring the point at infinity). This is the case for
{{BF01}}, but is not common.

## Twisted Variants

We can also consider curves which have twisted variants, E^d. For such curves,
for any x in GF(p), there exists y in GF(p) such that (x, y) is either a point
on E or E^d. Hence one can construct a bijection F : GF(p) x {0,1} -> E ∪ E^d,
where the extra bit is needed to choose the sign of the point. This can be
particularly useful for constructions which only need the x-coordinate of the
point. For example, x-only scalar multiplication can be computed on Montgomery
curves. In this case, there is no need for an encoding function, since the output
of F in GF(p) is sufficient to define a point on one of E or E^d.

# Try-and-Increment Method {#try}

In cases where constant time execution is not required, the so-called
try-and-increment method may be appropriate. As discussion in {{introduction}},
this variant works by hashing input m using a standard hash function ("Hash"), e.g., SHA256, and
then checking to see if the resulting point (m, f(m)), for curve function f, belongs on E.
This is detailed below.

~~~
1. ctr = 0
2. h = "INVALID"
3. While h is "INVALID" or h is EC point at infinity:
4.1   CTR = I2OSP(ctr, 4)
4.2   ctr = ctr + 1
4.3   attempted_hash = Hash(m || CTR)
4.4   h = RS2ECP(attempted_hash)
4.5   If h is not "INVALID" and cofactor > 1, set h = h * cofactor
5. Output h
~~~

I2OSP is a function that converts a nonnegative integer to octet string as
defined in Section 4.1 of {{RFC8017}}, and RS2ECP(h) = OS2ECP(0x02 || h), where
OS2ECP is specified in Section 2.3.4 of {{SECG1}}, which converts an input
string into an EC point.

# Sample Code {#samplecode}

This section contains reference implementations for each map2curve variant built
using {{hacspec}}.

## Icart Method

The following hacspec program implements map2curve_icart(alpha) for P-384.

~~~
from hacspec.speclib import *

prime = 2**384 - 2**128 - 2**96 + 2**32 - 1

felem_t = refine(nat, lambda x: x < prime)
affine_t = tuple2(felem_t, felem_t)

@typechecked
def to_felem(x: nat_t) -> felem_t:
    return felem_t(nat(x % prime))


@typechecked
def fadd(x: felem_t, y: felem_t) -> felem_t:
    return to_felem(x + y)


@typechecked
def fsub(x: felem_t, y: felem_t) -> felem_t:
    return to_felem(x - y)


@typechecked
def fmul(x: felem_t, y: felem_t) -> felem_t:
    return to_felem(x * y)


@typechecked
def fsqr(x: felem_t) -> felem_t:
    return to_felem(x * x)


@typechecked
def fexp(x: felem_t, n: nat_t) -> felem_t:
    return to_felem(pow(x, n, prime))


@typechecked
def finv(x: felem_t) -> felem_t:
    return to_felem(pow(x, prime-2, prime))

a384 = to_felem(prime - 3)
b384 = to_felem(27580193559959705877849011840389048093056905856361568521428707301988689241309860865136260764883745107765439761230575)

@typechecked
def map2p384(u:felem_t) -> affine_t:
    v = fmul(fsub(fmul(to_felem(3), a384), fexp(u, 4)), finv(fmul(to_felem(6), u)))
    u2 = fmul(fexp(u, 6), finv(to_felem(27)))
    x = fsub(fsqr(v), b384)
    x = fsub(x, u2)
    x = fexp(x, (2 * prime - 1) // 3)
    x = fadd(x, fmul(fsqr(u), finv(to_felem(3))))
    y = fadd(fmul(u, x), v)
    return (x, y)
~~~

## Shallue-Woestijne-Ulas Method

The following hacspec program implements map2curve_swu(alpha) for P-256.

~~~
from p256 import *
from hacspec.speclib import *

a256 = to_felem(prime - 3)
b256 = to_felem(41058363725152142129326129780047268409114441015993725554835256314039467401291)

@typechecked
def f_p256(x:felem_t) -> felem_t:
    return fadd(fexp(x, 3), fadd(fmul(to_felem(a256), x), to_felem(b256)))

@typechecked
def x1(t:felem_t, u:felem_t) -> felem_t:
    return u

@typechecked
def x2(t:felem_t, u:felem_t) -> felem_t:
    coefficient = fmul(to_felem(-b256), finv(to_felem(a256)))
    t2 = fsqr(t)
    t4 = fsqr(t2)
    gu = f_p256(u)
    gu2 = fsqr(gu)
    denom = fadd(fmul(t4, gu2), fmul(t2, gu))
    return fmul(coefficient, fadd(to_felem(1), finv(denom)))

@typechecked
def x3(t:felem_t, u:felem_t) -> felem_t:
    return fmul(fsqr(t), fmul(f_p256(u), x2(t, u)))

@typechecked
def map2p256(t:felem_t) -> felem_t:
    u = fadd(t, to_felem(1))
    x1v = x1(t, u)
    x2v = x2(t, u)
    x3v = x3(t, u)

    exp = to_felem((prime - 1) // 2)
    e1 = fexp(f_p256(x1v), exp)
    e2 = fexp(f_p256(x2v), exp)

    if e1 == 1:
        return x1v
    elif e2 == 1:
        return x2v
    else:
        return x3v
~~~

## Simplified SWU Method {#sswu}

The following hacspec program implements map2curve_simple_swu(alpha) for P-256.

~~~
from p256 import *
from hacspec.speclib import *

a256 = to_felem(prime - 3)
b256 = to_felem(41058363725152142129326129780047268409114441015993725554835256314039467401291)

def f_p256(x:felem_t) -> felem_t:
    return fadd(fexp(x, 3), fadd(fmul(to_felem(a256), x), to_felem(b256)))

def map2p256(t:felem_t) -> affine_t:
    alpha = to_felem(-(fsqr(t)))
    frac = finv((fadd(fsqr(alpha), alpha)))
    coefficient = fmul(to_felem(-b256), finv(to_felem(a256)))
    x2 = fmul(coefficient, fadd(to_felem(1), frac))

    x3 = fmul(alpha, x2)
    h2 = fadd(fexp(x2, 3), fadd(fmul(a256, x2), b256))
    h3 = fadd(fexp(x3, 3), fadd(fmul(a256, x3), b256))

    exp = fmul(fadd(to_felem(prime), to_felem(-1)), finv(to_felem(2)))
    e = fexp(h2, exp)

    exp = to_felem((prime + 1) // 4)
    if e == 1:
      return (x2, fexp(f_p256(x2), exp))
    else:
      return (x3, fexp(f_p256(x3), exp))
~~~

## Boneh-Franklin Method

The following hacspec program implements map2curve_bf(alpha) for a supersingular
curve `y^2=x^3+1` over `GF(p)` and `p = (2^250)(3^159)-1`.

~~~
from hacspec.speclib import *

prime = 2**250*3**159-1

a503 = to_felem(0)
b503 = to_felem(1)

@typechecked
def map2p503(u:felem_t) -> affine_t:
    t0 = fsqr(u)
    t1 = fsub(t0,b503)
    x = fexp(t1, (2 * prime - 1) // 3)
    return (x, u)
~~~

## Fouque-Tibouchi Method

The following hacspec program implements map2curve_ft(alpha) for a BN curve
`BN256 : y^2=x^3+1` over `GF(p(t))`, where
`p(x) = 36x^4 + 36x^3 + 24x^2 + 6x + 1`, and `t = -(2^62 + 2^55 + 1)`.

~~~
from hacspec.speclib import *

t = -(2**62 + 2**55 + 1)
p = lambda x: 36*x**4 + 36*x**3 + 24*x**2 + 6*x + 1
prime = p(t)

aBN256 = to_felem(0)
bBN256 = to_felem(1)

@typechecked
def map2BN256(u:felem_t) -> affine_t:
    ZERO = to_felem(0)
    ONE = to_felem(1)
    SQRT_MINUS3 = fsqrt(to_felem(-3))
    ONE_SQRT3_DIV2 = fmul(finv(to_felem(2)),fsub(SQRT_MINUS3,ONE))

    fcurve = lambda x: fadd(fexp(x, 3), fadd(fmul(to_felem(aBN256), x), to_felem(bBN256)))
    flegendre = lambda x: fexp(u, (prime - 1) // 2)

    w = finv(fadd(fadd(fsqr(u),B),ONE))
    w = fmul(fmul(w,SQRT_MINUS3),u)
    e = flegendre(u)

    x1 = fsub(ONE_SQRT3_DIV2,fmul(u,w))
    fx1 = fcurve(x1)
    s1 = flegendre(fx1)
    if s1 == 1:
        y1 = fmul(fsqrt(fx1),e)
        return (x1,y1)

    x2 = fsub(ZERO,fadd(ONE,x1))
    fx2 = fcurve(x2)
    s2 = flegendre(fx2)
    if s2 == 1:
        y2 = fmul(fsqrt(fx2),e)
        return (x2,y2)

    x3 = fadd(finv(fsqr(w)),ONE)
    fx3 = fcurve(x3)
    y3 = fmul(fsqrt(fx3),e)
    return (x3,y3)
~~~

## Elligator2 Method

The following hacspec program implements map2curve_elligator2(alpha) for Curve25519.

~~~
from curve25519 import *
from hacspec.speclib import *

a25519 = to_felem(486662)
b25519 = to_felem(1)
u25519 = to_felem(2)

@typechecked
def f_25519(x:felem_t) -> felem_t:
    return fadd(fmul(x, fsqr(x)), fadd(fmul(a25519, fsqr(x)), x))

@typechecked
def map2curve25519(r:felem_t) -> felem_t:
    d = fsub(to_felem(p25519), fmul(a25519, finv(fadd(to_felem(1), fmul(u25519, fsqr(r))))))
    power = nat((p25519 - 1) // 2)
    e = fexp(f_25519(d), power)
    x = 0
    if e != 1:
        x = fsub(to_felem(-d), to_felem(a25519))
    else:
        x = d

    return x
~~~

## HashToBase {#hashtobase}

The following procedure implements HashToBase.

~~~
HashToBase(x)

Parameters:

  H - cryptographic hash function to use
  hbits - number of bits output by H
  p - order of the base field Fp
  label - context label for domain separation

Preconditions:

  floor(log2(p)) + 1 >= hbits

Input:

  x - an octet string to be hashed

Output:

  y - a value in the field Fp

Steps:

  1. t1 = H("h2c" || label || I2OSP(len(x), 4) || x)
  2. t2 = OS2IP(t1)
  3. y = t2 mod p
  4. Output y
~~~

where I2OSP, OS2IP {{RFC8017}} are used to convert an octet string to and from
a non-negative integer, and a || b denotes concatenation of a and b.

### Considerations

Performance: HashToBase requires hashing the entire input x. In some
algorithms/ciphersuite combinations, HashToBase is called multiple times. For
large inputs, implementers can therefore consider hashing x before calling
HashToBase. I.e. HashToBase(H'(x)).

Most algorithms assume that HashToBase maps its input to the base field
uniformly. In practice, there will be inherent biases. For example, taking H
as SHA256, over the finite field used by Curve25519 we have p = 2^255 - 19, and
thus when reducing from 255 bits, the values of 0 .. 19 will be twice as
likely to occur. This is a standard problem in generating uniformly
distributed integers from a bitstring. In this example, the resulting bias is
negligible, but for others this bias can be significant.

To address this, our HashToBase algorithm greedily takes as many bits as
possible before reducing mod p, in order to smooth out this bias. This is
preferable to an iterated procedure, such as rejection sampling, since this
can be hard to reliably implement in constant time.

The running time of each map2curve function is dominated by the cost of
finite field inversion. Assuming T_i(F) is the time of inversion in field F,
a rough bound on the running time of each map2curve function is O(T_i(F))
for the associated field.

# Test Vectors

This section contains test vectors, generated from reference Sage code, for
each map2curve variant and the HashToBase function described in {{hashtobase}}.

## Elligator2 to Curve25519

~~~
Input:

  alpha =

Intermediate values:

      u = 140876c725e59a161990918755b3eff6a9d5e75d69ea20f9a4ebcf
          94e69ff013
      v = 6a262de4dba3a094ceb2d307fd985a018f55d1c7dafa3416423b46
          2c8aaff893
     gv = 5dc09f578dca7bfffeac3ec4ad2792c9822cd1d881839e823d26cd
          338f6ddc3e

Output:

      x = 15d9d21b245c5f6b314d2cf80267a5fe70aa2e382505cbe9bdc4b9
          d375489a54
      y = 1f132cbbfbb17d3f80eba862a6fb437650775de0b86624f5a40d3e
          17739a07ff
~~~

~~~
Input:

  alpha = 00

Intermediate values:

      u = 10a97c83decb52945a72fe18511ac9741234de3fb62fa0fec399df
          5f390a6a21
      v = 6ff5b9893b26c0c8b68adb3d653b335a8e810b4abbdbc13348e828
          f74814f4c4
     gv = 2d1599d36275c36cabf334c07c62934e940c3248a9d275041f3724
          819d7e8b22

Output:

      x = 6ff5b9893b26c0c8b68adb3d653b335a8e810b4abbdbc13348e828
          f74814f4c4
      y = 55345d1e10a5fc1c56434494c47dcfa9c7983c07fcb908f7a38717
          ba869a2469
~~~

~~~
Input:

  alpha = ff

Intermediate values:

      u = 59c48eefc872abc09321ca7231ecd6c754c65244a86e6315e9e230
          716ed674d3
      v = 20392de0e96030c4a37cd6f650a86c6bc390bcec21919d9c544f35
          f2a2534b2b
     gv = 0951a0c55b92e231494695cb775a0653a23f41635e11f97168e231
          095dd5c30c

Output:

      x = 5fc6d21f169fcf3b5c832909af5793943c6f4313de6e6263abb0ca
          0d5da547bc
      y = 2b6bf1b3322717ed5640d04659757c8db6615c0dee954fbd695e8a
          c9d97e24d1
~~~

~~~
Input:

  alpha = ff0011223344112233441122334411223344556677885566778855
          66778855667788

Intermediate values:

      u = 380619de15c80fe3668bac96be51b0fd17129f6cf084a250cfaa76
          7ff92b6cba
      v = 2f3d9063e573c522d8f20c752f15b114f810b53d880154e2f30cde
          fdf82bbe26
     gv = 4ce282b7cfdca2db63cec91a08b947f10fcf03bc69bafcd1c60b7d
          dfc305baaf

Output:

      x = 2f3d9063e573c522d8f20c752f15b114f810b53d880154e2f30cde
          fdf82bbe26
      y = 5e43ab6a0590c11547b910d06d37c96e4cc3fc91adf8a54494d74b
          12de6ae45d
~~~

## Icart to P-384

~~~
Input:

  alpha =

Intermediate values:

     u  = 287d7ef77451ecd3c1c0428092a70b5ed870ca22681c81ac52037d
          a7e22a3657d3538fa5ce30488b8e5fb95eb58dda86
     u4 = 56aee47e1e72dbae15bd0d5a8462d0228a5db9093268639e1cd015
          4aa3e63d81eea72c2d5fa4998f7ca971bb50b44df6
     v  = eaa16e82d5a88ebb9ff1866640c34693d4de32fdca72921ed2fe4d
          cfce3b163dea8ec9e528f7e3b5ca3e27cba5c97db9
     x1 = cbc52f2bf7f194a47fd88e3fa4f68fc41cddeea8c47f79c225ad80
          455c4db0e5db47209754764929327edf339c19203b
     u6 = 5af8bcb067c1fc0bf3c7115481f3bd78afd70e035a9d067060c6e2
          164620d477e3247a55e514d0a790a7ddf58e7482fa
     x1 = 871a993757d3aa90b7261aa76fc1d74b8b4dcfbc8505f1170e3707
          1ab59c9c3a88caa9d6331730503d2b4f94a592b147

Output:

      x = b4e57fc7f87adbdc52ab843635313cdf5fb356550b6fbde5741f6b
          51b12b33a104bfe2c68bef24139332c7e213f145d5
      y = bd3980b713d51ac0f719b6cc045e2168717b74157f6fd0e36d4501
          3e2b5c7e0d70dacbb2fb826ad12d3f8a0dc5dc801f
~~~

~~~
Input:

  alpha = 00

Intermediate values:

     u  = 5584733e5ee080c9dbfa4a91c5c8da5552cce17c74fae9d28380e6
          623493df985a7827f02538929373de483477b23521
     u4 = 3f8451733c017a3e5acd8a310f5594ae539c74b009fc75aecda7f1
          abd42b3a47b1bd8b2b29eb3dd01db0a1bf67f5c15e
     v  = a20ff29b0a3d0067cb8a53e132753a46f598aa568efe00f9e286a5
          e4300c9010f58e3ed97b4b7b356347048f122ca2b8
     x1 = d8fcadbc05829f3d7d12493f8720514e2f125751f0dcf91ba8ee5d
          4e3456528c1e155cc93ac525562d9c3fcb3e49d3e3
     u6 = 35340edd3abbe78fe33fd955e9126d67c6352db6ecbcbcf3abbaa5
          30ffa37724d3a51d9d046057d0fa76278f916fa10c
     x1 = 382b470b52fbe5de86ed48a824ae3827a738b8cada54c9473d1eee
          18b548b8f12389dcea7c47893e18aafad06ab8ff52

Output:

      x = a15fe3979721e717f173c54d38882c011be02499d26a070a3bed82
          5fcac5a251a1297a9593254a50f8aa243c6191976a
      y = 641d1cb53087208240a935769ca1b99c3a97a492526e5b3cfae8c2
          0bebde9345c4dd549e2d01d5417918ce039451f4d7
~~~

~~~
Input:

  alpha = ff

Intermediate values:

     u  = d25e7c84dcdf5b32e8ff5ae510026628d7427b2341c9d885f753a9
          72b21e3c82881ab0a2845ec645dd9d6fd4f3c74cb3
     u4 = 60cbd41d32d7588ff3634655bd5e5ef6ab9077b7629bb648669cf8
          bef00c87b3c7c59bed55d6db75a59fc988ee84db41
     v  = f3e63b1b10195a28833f391d480df124be3c1cbbaa0c7b5b0252db
          405ba97a10d19a6afd134f1c829fd8fba36a3ea5a5
     x1 = 9d4c43b595deb99138eb0f7688695abe8a7145d4b8f1f911b8384b
          0205c873cfcb6a6092e71b887e0a56e8633987fa7e
     u6 = bb44318a26c920aa39270421eb8ff73aac89637d01e6b32697fbd2
          c6097d3143fbe8e192372a25be723a0008bcf64326
     x1 = aa283d625fdb4d127611e359d6bd6a2d1e63f036a2d9d1373c11d9
          1a557ffe24ec208f0408763c524112147fd78fd15e

Output:

      x = 26536b1be6480de4e8d3232e17312085d2fc5b4ad18aae3edfe1f6
          2c192ebcbed4711aba15be7af83ef691e09aded56c
      y = 7533cf819fa713699f4919f79fc0f01c9b632f2e08a5ae34de7d9e
          1069b18b256924b9acb7db85c707fb40ef893e4b9e
~~~

~~~
Input:

  alpha = ff0011223344112233441122334411223344556677885566778855
          66778855667788

Intermediate values:

     u  = e1a5025e8e9b6776263767613cd90b685a46fe462c914aaf7dab3b
          2ac7b7f6479e6de0790858fae8471beda1d93117c2
     u4 = be47baa8671fb710a0cf58c85d95ea9cef2a7d6a6d859f3dbc52be
          fde3ad898851a83e166b87eeb7870ce1d3427a56b5
     v  = 24ed8cb050c045f6401a6221b85c37d482197f54a7340303449c13
          52717394450495f4bfa8c0bc12181496db59113671
     x1 = a1e180da2f619774632fccb74133963606ffaec0545dcdf225e180
          3f04d7bd9fb612bf57145004905142a35a5d1b47f0
     u6 = e806b407afd7874ad4ded43a46bc002e0dda1a39a5754cf09dfcb9
          9cfc8d19750a4a7e825e06ac256166b91ee3f5e28d
     x1 = 41d5d81708d776d643b75fd29658c14fddaf009d8f47a9ec18b9d3
          bee961f1544dd7339e6115bffbe638a17658cea94a

Output:

      x = 810096c7dec85367fa04f706c2e456334325202b9fcbc34970d9fd
          f545c507debc328246489e3c9a8d576b97e6e104d8
      y = ddde061cec66efc0cfcdabdc0241fdb00ab2ad28bf8e00dc0d45f8
          845c00b6e5c803b133c8deb31b4922d83649c4c249
~~~

## SWU to P-256

~~~
Input:

  alpha =

Intermediate values:

      u = d8e1655d6562677a74be47c33ce9edcbefd5596653650e5758c8aa
          ab65a99db3
      v = 7764572395df002912b7cbb93c9c287f325b57afa1e7e82618ba57
          9b796e6ad1
     x1 = 7764572395df002912b7cbb93c9c287f325b57afa1e7e82618ba57
          9b796e6ad1
     gv = 0d8af0935d993caaefca7ef912e06415cbe7e00a93cca295237c66
          7f0cc2f941
    gx1 = 0d8af0935d993caaefca7ef912e06415cbe7e00a93cca295237c66
          7f0cc2f941
     n1 = ef66b409fa309a99e4dd4a1922711dea3899259d4a5947b3a0e3fe
          34efdfc0cf
     x2 = 2848af84de537f96c3629d93a78b37413a8b07c72248be8eac61fa
          a058cedf96
    gx2 = 3aeb1a6a81f78b9176847f84ab7987f361cb486846d4dbf3e45af2
          d9354fb36a
     x3 = 4331afd86e99e4fc7a3e5f0ca7b8a62c3c9f0146dac5f75b6990fe
          60b8293e8e
    gx3 = 1d78aa2bd9ff7c11c53807622c4d476ed67ab3c93206225ae437f0
          86ebaa2982
     y1 = 574e9564a28b9104b9dfb104a976f5f6a07c5c5b69e901e596df26
          e4f571e369

Output:

      x = 7764572395df002912b7cbb93c9c287f325b57afa1e7e82618ba57
          9b796e6ad1
      y = 574e9564a28b9104b9dfb104a976f5f6a07c5c5b69e901e596df26
          e4f571e369
~~~

~~~
Input:

  alpha = 00

Intermediate values:

      u = c4188ee0e554dae7aea559d04d45982d6b184eff86c4a910a43247
          44d6fb3c62
      v = 0e82c0c07eb17c24c84f4a83fdd6195c23f76d455ba7a8d5bc3f62
          0cee20caf9
     x1 = 0e82c0c07eb17c24c84f4a83fdd6195c23f76d455ba7a8d5bc3f62
          0cee20caf9
     gv = 4914f49c40cb5c561bfeded5762d4bbf652e236f890ae752ea1046
          0be2939c3a
    gx1 = 4914f49c40cb5c561bfeded5762d4bbf652e236f890ae752ea1046
          0be2939c3a
     n1 = ae5000e861347ff29e3368597174b1a0a04b9b08019f59936aa65f
          7e3176cf03
     x2 = 331a4d8dead257f3d36e239e9cfaeaaf6804354a5897da421db73a
          795c3f9af7
    gx2 = b3dda8702e046be4e2bd42e2c9f09fddbc98a3fe04bd91ca8a1904
          5684be9d81
     x3 = 1133498ac9e96b683271586be695ca43a946aa320eb32e79662476
          6ac7d1cc60
    gx3 = 7cd39b42a3b487dc6c2782a5aebd123502b9fecc849be21766c8a0
          0ca16c318f
     y2 = 6c6fa249077e13be24cf2cfab67dfcc8407a299e69c817785b8b9a
          23eecfe734

Output:

      x = 331a4d8dead257f3d36e239e9cfaeaaf6804354a5897da421db73a
          795c3f9af7
      y = 6c6fa249077e13be24cf2cfab67dfcc8407a299e69c817785b8b9a
          23eecfe734
~~~

~~~
Input:

  alpha = ff

Intermediate values:

      u = 777b56233c4bdb9fe7de8b046189d39e0b2c2add660221e7c4a2d4
          58c3034df2
      v = 51a60aedc0ade7769bd04a4a3241130e00c7adaa9a1f76f1e115f1
          d082902b02
     x1 = 51a60aedc0ade7769bd04a4a3241130e00c7adaa9a1f76f1e115f1
          d082902b02
     gv = f7ba284fd26c0cb7b678f71caecbd9bf88890ddba48b596927c70b
          f805ef5eba
    gx1 = f7ba284fd26c0cb7b678f71caecbd9bf88890ddba48b596927c70b
          f805ef5eba
     n1 = a437e699818d87069a6e4d5298f26f19fd301835eb33b0a3936e3b
          bd1507d680
     x2 = 7236d245e18dfd43dd756a2d048c6e491bb9ebfc2caa627e315d49
          b1e02957fc
    gx2 = 9d6ebf27637ca38ee894e5052b989021b7d76fa2b01053ce054295
          54a205c047
     x3 = 90553fadf8a170464497621e7f2ffcc35d17af4107b79dab6d2a12
          6ea692c9db
    gx3 = d7d141749e2e8e4b2253d4ef22e3ba7c7970e604e03b59277aed10
          32f02c1a11
     y1 = 4115534ea22d3b46a9c541a25e72b3f37a2ac7635a6bebb16ff504
          c3170fb69a

Output:

      x = 51a60aedc0ade7769bd04a4a3241130e00c7adaa9a1f76f1e115f1
          d082902b02
      y = 4115534ea22d3b46a9c541a25e72b3f37a2ac7635a6bebb16ff504
          c3170fb69a
~~~

~~~
Input:

  alpha = ff0011223344112233441122334411223344556677885566778855
          66778855667788

Intermediate values:

      u = 87541ffa2efec46a38875330f66a6a53b99edce4e407e06cd0ccaf
          39f8208aa6
      v = 3dbb1902335f823df0d4fe0797456bfee25d0a2016ae6e357197c4
          122bf7e310
     x1 = 3dbb1902335f823df0d4fe0797456bfee25d0a2016ae6e357197c4
          122bf7e310
     gv = 2704056d76b889ce788ab5cc68fd932f3d7cb125d0dbe0afba9dd7
          655d0651ed
    gx1 = 2704056d76b889ce788ab5cc68fd932f3d7cb125d0dbe0afba9dd7
          655d0651ed
     n1 = 43b52359e2739c205b2e4c8a0b3cd6842feb2ed131ec37fc0788eb
          264dc1999b
     x2 = 39150bdb341015403c27154093cd0382d61d27dafe1dbe70836832
          23bc3e1b2a
    gx2 = 0985d428671b570b3c94dbaa2c4f160095db00a3d79b738ce488ca
          8b45971d03
     x3 = 30cf2e681176c3e50b36842e3ee7623ba0577f6a1a0572448ab5ba
          4bcf9c3d71
    gx3 = ea7c1f13e2ab39240d1d74e884f0878d21020fd73b7f4f84c7d9ad
          72d0d09ae0
     y2 = 71b6dea4bc8dcae3dab695b69f25a7dbdc4e00f4926407bad89a80
          ab12655340

Output:

      x = 39150bdb341015403c27154093cd0382d61d27dafe1dbe70836832
          23bc3e1b2a
      y = 71b6dea4bc8dcae3dab695b69f25a7dbdc4e00f4926407bad89a80
          ab12655340
~~~

## Simple SWU to P-256

~~~
Input:

  alpha =

Intermediate values:

      u = 650354c1367c575b44d039f35a05f2201b3b3d2a93bf4ad6e5535b
          bb5838c24e
     n1 = 88d14bad9d79058c1427aa778892529b513234976ce84015c795f3
          b3c1860963
     x1 = c55836cadcb8cdfd9b9e345c88aa0af67db2d32e6e527de7a5b7a8
          59a3f6a2d3
    gx1 = 9104bf247de931541fedfd4a483ced90fd3ac32f4bbbb0de021a21
          f770fcc7ae
     x2 = 0243b55837314f184ed8eca38b733945ec124ffd079850de608c9d
          175aed9d29
    gx2 = 0f522f68139c6a8ff028c5c24536069441c3eae8a68d49939b2019
          0a87e2f170
     y2 = 29b59b5c656bfd740b3ea8efad626a01f072eb384f2db56903f67f
          e4fbb6ff82

Output:

      x = 0243b55837314f184ed8eca38b733945ec124ffd079850de608c9d
          175aed9d29
      y = 29b59b5c656bfd740b3ea8efad626a01f072eb384f2db56903f67f
          e4fbb6ff82
~~~

~~~
Input:

  alpha = 00

Intermediate values:

      u = 54acd0c1b3527a157432500fc3403b6f8a0aa0103d6966b783614a
          8e41c9c5b1
     n1 = bb27567ea0729adc2b7af65a85b7f599559b107ce0d2495c4d26d8
          a1ce842372
     x1 = 6ae899e0232f040f8a82934f462e1ccedac76ad8549ae581f17c82
          1a5944244f
    gx1 = 8a78bbf9c2156533fa0d9d37533752508a061b90108675ad705009
          7adabff9cb
     x2 = 498c0e2faee29adf4e6aed9120eb8c69cd3bb7206bcd47a746fb5e
          d4ed5529a5
    gx2 = 63adfce3aaa4d56b70cc3e8e7475154b5963855e275ffc26858cbf
          2456ea5f52
     y1 = 3b81976ce93e79d2ba13394a6b5deb34602d6829f4625d987fc98c
          a79d5d5c98

Output:

      x = 6ae899e0232f040f8a82934f462e1ccedac76ad8549ae581f17c82
          1a5944244f
      y = 3b81976ce93e79d2ba13394a6b5deb34602d6829f4625d987fc98c
          a79d5d5c98
~~~

~~~
Input:

  alpha = ff

Intermediate values:

      u = 86855e4bc3905ae04f6b284820856db6809633c5046ed92816a4e9
          976e994818
     n1 = 5ec1cf436c1a2e84b53674bcf2470a0aeeda9550c474b06da4bda8
          3bda56f2e3
     x1 = 04e73147d10de271f7d77a9a3d6dd761d5b892ab39224b9dab93a2
          50139b124a
    gx1 = 9d26bdc1b5afe7ccf9a7963a099e3c0b98070525b7ed08e8f32f44
          aef918b15f
     x2 = 28566b4d673bf59f00d42771968bd69b1a54e8b557857ba231cbdd
          feb18b38b5
    gx2 = 3b7edb432f00509ed44a4e6a2cbdbc69321215097953dac5bab8a9
          01a1d0d998
     y2 = 6644bab658f2915f2129791db0eb29eaeb34036db1bced721b161e
          06caaef008

Output:

      x = 28566b4d673bf59f00d42771968bd69b1a54e8b557857ba231cbdd
          feb18b38b5
      y = 6644bab658f2915f2129791db0eb29eaeb34036db1bced721b161e
          06caaef008
~~~

~~~
Input:

  alpha = ff0011223344112233441122334411223344556677885566778855
          66778855667788

Intermediate values:

      u = 34a8fc904e2d40dabb826b914917a6feea97ec3c0828f41c8716b2
          6f8f4b7aaf
     n1 = 3b14efe9953378860e667b9051f9e412811e71b489ad8b72a8856f
          e57a5473d9
     x1 = 8ac342ff43931be5b1a9de4f602994853fa9ec943eacc5e39760df
          73fb4d9799
    gx1 = b45e916f6478943e1baf89e559c38f95457f2cadc1aaa8d54b0cac
          9507ebc6ba
     x2 = f9e15f7507632859104da82a28882021608b2c41f2fce3b1a82e43
          2841284ec7
    gx2 = 1940c3ff4cd98e41cdc5e863eb355168b5d794af03ca374244c7ac
          94c5e2f7b0
     y2 = 180369d261ec6086346e6b2d36990a3aaa803558f1398b6816c3c6
          18d41ff73e

Output:

      x = f9e15f7507632859104da82a28882021608b2c41f2fce3b1a82e43
          2841284ec7
      y = 180369d261ec6086346e6b2d36990a3aaa803558f1398b6816c3c6
          18d41ff73e
~~~

## Boneh-Franklin to P-503

The P-503 curve is a supersingular curve defined as `y^2=x^3+1`
over `GF(p)`, where `p = 2^250*3^159-1`.

~~~
Input:

  alpha =

Intermediate values:

     u  = 198008fe3da9ee741c2ff07b9d4732df88a3cb98e8227b2cf49d55
          57aec1e61d1d29f460c6e4572b2baa21d2444d64d59cdcd2c0dfa2
          0144dfab7e92a83e00
     t0 = 1f6bb1854a1ff7db82b43c235727d998fe28889152ec4efa533994
          fc6d0e77cd9f3ddb8c46226de8e5de75f705370944b809fe0ca092
          8587addb9c54ae1a05
     t1 = 1f6bb1854a1ff7db82b43c235727d998fe28889152ec4efa533994
          fc6d0e77cd9f3ddb8c46226de8e5de75f705370944b809fe0ca092
          8587addb9c54ae1a04
      x = 04671bff33e7f9f7905848cd4c0fc652bd22200eedf29ef8e13ccb
          5536e4aa11db4366d2f346070d63c994bf0a4b1a4e555d6b3d021a
          eba340b641ada82054

Output:

      x = 04671bff33e7f9f7905848cd4c0fc652bd22200eedf29ef8e13ccb
          5536e4aa11db4366d2f346070d63c994bf0a4b1a4e555d6b3d021a
          eba340b641ada82054
      y = 198008fe3da9ee741c2ff07b9d4732df88a3cb98e8227b2cf49d55
          57aec1e61d1d29f460c6e4572b2baa21d2444d64d59cdcd2c0dfa2
          0144dfab7e92a83e00
~~~

~~~
Input:

  alpha = 00

Intermediate values:

     u  = 30e30a56d82cdca830f08d729ce909fc1ffec68df49ba75f9a1af7
          2ca242e92742f34b474a299bb452c6a71b69bdc9ee2403eaac7c84
          120a160737d667e29e
     t0 = 0a64d9f288a0881bb6addebc0db89f146b282b05570efa3419f5d3
          2f11ec7bb449a1da8b33817642f01db039f838ad0bd459ec03e76d
          8eec3a1e79d6c63f79
     t1 = 0a64d9f288a0881bb6addebc0db89f146b282b05570efa3419f5d3
          2f11ec7bb449a1da8b33817642f01db039f838ad0bd459ec03e76d
          8eec3a1e79d6c63f78
      x = 0970ff4bb9237704cc30f5b0d80a9d97001064ab4cdb98de74f8d7
          283b922726406393c07ad01de0499e46ebc0ed1cd116112cf8965f
          b8f918205adb13d3da

Output:

      x = 0970ff4bb9237704cc30f5b0d80a9d97001064ab4cdb98de74f8d7
          283b922726406393c07ad01de0499e46ebc0ed1cd116112cf8965f
          b8f918205adb13d3da
      y = 30e30a56d82cdca830f08d729ce909fc1ffec68df49ba75f9a1af7
          2ca242e92742f34b474a299bb452c6a71b69bdc9ee2403eaac7c84
          120a160737d667e29e
~~~

~~~
Input:

  alpha = ff

Intermediate values:

     u  = 3808ae24b17af9147bd16077e3e83aff5c579784c8a1443d90e5ff
          e2451bfabacba73ee8b8f652b991290f5c64b34b1a4c9a498e21d4
          3d000dae7f8860200a
     t0 = 2282d37dce4761dad69d1fe012c8580ba4e23158a0621fb3f51813
          10e7275e95573c89a8f0cda7ad98ca9e0a9e04ef94a1a79685d069
          6ac6ad423a0de96b7d
     t1 = 2282d37dce4761dad69d1fe012c8580ba4e23158a0621fb3f51813
          10e7275e95573c89a8f0cda7ad98ca9e0a9e04ef94a1a79685d069
          6ac6ad423a0de96b7c
      x = 173dc6d853d9024f367e24a283768e11ce559473e788f3c0ed0281
          6b48403fc6e100d4935b3f6197799bfbd4fbd94b3656596252f12b
          27fa46602c76ae1370

Output:

      x = 173dc6d853d9024f367e24a283768e11ce559473e788f3c0ed0281
          6b48403fc6e100d4935b3f6197799bfbd4fbd94b3656596252f12b
          27fa46602c76ae1370
      y = 3808ae24b17af9147bd16077e3e83aff5c579784c8a1443d90e5ff
          e2451bfabacba73ee8b8f652b991290f5c64b34b1a4c9a498e21d4
          3d000dae7f8860200a
~~~

~~~
Input:

  alpha = ff0011223344112233441122334411223344556677885566778855
          66778855667788

Intermediate values:

     u  = 3ebdfccb07ddc61d9f81be2b9f5a7a8733581f1a8d531d78229d7b
          0be50f30887f085ef393422ef96e06ff1df4b608b05c53320a9012
          09b8df48b68ab338ec
     t0 = 27958e69b08a9fd2d1765ce3e8dbaf8645c28e5ce033b9d0a7875c
          e7e73d6583e62ff3a06a2b55de1cb8c26819d0cd4aed2dc7cb65fa
          d5eb3c149db9e8381b
     t1 = 27958e69b08a9fd2d1765ce3e8dbaf8645c28e5ce033b9d0a7875c
          e7e73d6583e62ff3a06a2b55de1cb8c26819d0cd4aed2dc7cb65fa
          d5eb3c149db9e8381a
      x = 3fe94cd4d2be061834d1a5020ca181562fdb7e9787f71965ca55cd
          dbf069b68ddd5e2b05a5696a061723093914e69b0540402baa0db3
          fddc517df4211daea1

Output:

      x = 3fe94cd4d2be061834d1a5020ca181562fdb7e9787f71965ca55cd
          dbf069b68ddd5e2b05a5696a061723093914e69b0540402baa0db3
          fddc517df4211daea1
      y = 3ebdfccb07ddc61d9f81be2b9f5a7a8733581f1a8d531d78229d7b
          0be50f30887f085ef393422ef96e06ff1df4b608b05c53320a9012
          09b8df48b68ab338ec
~~~

## Fouque-Tibouchi to BN256

An instance of a BN curve is defined as `BN256: y^2=x^3+1` over
`GF(p(t))` such that

~~~
t = -(2^62 + 2^55 + 1).
p = 0x2523648240000001ba344d80000000086121000000000013a700000000000013
~~~


~~~
Input:

  alpha =

Intermediate values:

     u  = 1f6f2aceae3d9323ea64e9be00566f863cc1583385eaff6b01aed7
          a762b11122
     t0 = 1e9c884ab8d2015985a3e3d2764798b183ff5982b0fd9034f27456
          0f19d06ed0
     x1 = 0843eb0f5ed559e940a453f257b2a2e297895ecc2375a070168117
          b5127ec2ae
     x2 = 1cdf7972e12aa618798ff98da84d5d25c997a133dc8a5fa3907ee8
          4aed813d64
     x3 = 042f756fe42e2ed4c58990da3b2567a7b16252c0e17b2da55b8f68
          be71ebd432
      e = 2523648240000001ba344d80000000086121000000000013a70000
          0000000012
    fx1 = 0a8442855e93541a104052273e2bba930338d392d71f70efe83c77
          ae95471a4e
     y1 = 135a017a32abc542796e55d0b68840546c3b2498963773635e27c2
          5aa3737199

Output:

      x = 0843eb0f5ed559e940a453f257b2a2e297895ecc2375a070168117
          b5127ec2ae
      y = 135a017a32abc542796e55d0b68840546c3b2498963773635e27c2
          5aa3737199
~~~

~~~
Input:

  alpha = 00

Intermediate values:

     u  = 053c7251b0e5e5c9acde43c6abd44ffeb13109f61ec27ba0a8191f
          1165435065
     t0 = 0377baf027b80854661187280a98ae1320d7fd8cb0a65fd7077270
          6c38cb71d8
     x1 = 0f5173cd2eb8d4352497a9cb56ebf40b623d9dabb7dcc3f626b1f3
          89e49b9356
     x2 = 15d1f0b511472bcc959ca3b4a9140bfcfee3625448233c1d804e0c
          761b646cbc
     x3 = 100fb33cea2b98b99ca5a279e1b4e5b0cf6927ded3cb729a822483
          809e486dc7
      e = 2523648240000001ba344d80000000086121000000000013a70000
          0000000012
    fx1 = 044c88525cbf81408b9bac1c83bdc49e3f31ec5a7b68495b5d03e5
          18448a7f09
     y1 = 18e4bd91f687e110fb5f57411fccf34b4b1d16d3d978a75d988c38
          d338522d7c

Output:

      x = 0f5173cd2eb8d4352497a9cb56ebf40b623d9dabb7dcc3f626b1f3
          89e49b9356
      y = 18e4bd91f687e110fb5f57411fccf34b4b1d16d3d978a75d988c38
          d338522d7c
~~~

~~~
Input:

  alpha = ff

Intermediate values:

     u  = 077033c69096f00eb76446a64be88c7ae5f1921b977381a6f2e9a8
          336191e783
     t0 = 1716fb7790dd8e2e5a3ef94d63ca31682dd8b92ce13b93e0977943
          bf4c364c72
     x1 = 187ca1d0f0dec664467d49b4a4a661602faac5453fbd4ad9e3f15d
          a35627459e
     x2 = 0ca6c2b14f21399d73b703cb5b599ea831763abac042b539c30ea2
          5ca9d8ba74
     x3 = 0f694914de2533b1fbab6495b1de12cde6965bba0b505b527c1cb0
          69a5fdfd03
      e = 000000000000000000000000000000000000000000000000000000
          0000000001
    fx1 = 067a294268373f0123d95357d7d46c730277e67e68daf3a2c605bf
          035f680a7b
     y1 = 0de5f5d8ecfc19580a882c53c08b47791edf4499965df86263c525
          afd4fe0769

Output:

      x = 187ca1d0f0dec664467d49b4a4a661602faac5453fbd4ad9e3f15d
          a35627459e
      y = 0de5f5d8ecfc19580a882c53c08b47791edf4499965df86263c525
          afd4fe0769
~~~

~~~
Input:

  alpha = ff0011223344112233441122334411223344556677885566778855
          66778855667788

Intermediate values:

     u  = 1dd9ec37d5abeed0f289daddd685d45a395a90f2730a9adead62bf
          1ae2fe958b
     t0 = 23d0adbb23709a3732948019e038c13f498b33812149fe503b68da
          76831a7aca
     x1 = 00e2d073931bc2f38a069df42afbfc9e6f04155e52cf6211be3d40
          f4f4a3dc70
     x2 = 2440940eace43d0e302daf8bd5040369f21ceaa1ad309e01e8c2bf
          0b0b5c23a2
     x3 = 09c1ba4259e59a54221b5761cf9438a60e6cd644996e7c8a11be96
          88718e0261
      e = 2523648240000001ba344d80000000086121000000000013a70000
          0000000012
    fx1 = 080e2aef1644070acf09d6563db6805684572eb33f457d9d75ed5c
          f96e35c9c5
    fx2 = 0c2937174e6a4a89c1574ed4fa96d83a64fb09670c49a8b492321a
          edac6617f6
    fx3 = 118bcb595ca0eac3ae6e56595267670caf75d34386dadc99284bf8
          4ae4ff4804
     y3 = 190e8d47070240ff3c78a03d07123334e67b207fe555c31d0900fe
          71ab33035e

Output:

      x = 09c1ba4259e59a54221b5761cf9438a60e6cd644996e7c8a11be96
          88718e0261
      y = 190e8d47070240ff3c78a03d07123334e67b207fe555c31d0900fe
          71ab33035e
~~~



## Sample HashToBase

~~~
HashToBase("H2C-Curve25519-SHA256-Elligator-Clear", 1234)
    = 1e10b542835e7b227c727bd0a7b2790f39ca1e09fc8538b3c70ef736cb1c298f

HashToBase("H2C-P256-SHA512-SWU-", 1234)
    = 4fabef095423c97566bd28b70ee70fb4dd95acfeec076862f4e40981a6c9dd85

HashToBase("H2C-P256-SHA512-SSWU-", 1234)
    = d6f685079d692e24ae13ab154684ae46c5311b78a704c6e11b2f44f4db4c6e47

~~~<|MERGE_RESOLUTION|>--- conflicted
+++ resolved
@@ -814,18 +814,10 @@
 16.  gx2 = gx2 + 12
 17.  gx2 = gx2 + B           // gx2 = x2^3 + Ax2 + B = g(x2)
 18.   e = gx1^c2
-<<<<<<< HEAD
 19.   x = CMOV(x1, x2, l1)      // If l1 = 1, choose x1, else choose x2
 20.  gx = CMOV(gx1, gx2, l1)    // If l1 = 1, choose gx1, else choose gx2
 21.   y = sqrt(gx)
 22. Output (x, y)
-=======
-19   y1 = sqrt(gx1)          // TODO: Specify square root properly
-20   y2 = sqrt(gx2)          // TODO: Specify square root properly
-21.  x  = CMOV(x1, x2, l1)   // If l1 = 1, choose x1, else choose x2
-22.  y  = CMOV(y1, y2, l1)   // If l1 = 1, choose y1, else choose y2
-23. Output (x, y)
->>>>>>> d96d735d
 ~~~
 
 ### Boneh-Franklin Method {#supersingular}
